= Changelog

== Unreleased

<<<<<<< HEAD
 * Upgrade `geo` dependency to 0.12.0
 * `Tile` now has getters/etc for layers based on layer name
=======
 * Refactor to make compilable on stable release channel. Remove `TryFrom`
   since that's still only availbable on nightly. Call
   `DrawingCommands::try_to_geometry(x)` to convert to geometry.
>>>>>>> d0383e00

== v0.3.0

 * Performance improvements from reducing gzip compression
 * Use `Rc<String>` more often to allow users to reduce memory usage

== v0.2.0

 * Actual error handling, instead of panic when invalid geometries are
   encountered<|MERGE_RESOLUTION|>--- conflicted
+++ resolved
@@ -2,14 +2,11 @@
 
 == Unreleased
 
-<<<<<<< HEAD
- * Upgrade `geo` dependency to 0.12.0
- * `Tile` now has getters/etc for layers based on layer name
-=======
  * Refactor to make compilable on stable release channel. Remove `TryFrom`
    since that's still only availbable on nightly. Call
    `DrawingCommands::try_to_geometry(x)` to convert to geometry.
->>>>>>> d0383e00
+ * Upgrade `geo` dependency to 0.12.0
+ * `Tile` now has getters/etc for layers based on layer name
 
 == v0.3.0
 
